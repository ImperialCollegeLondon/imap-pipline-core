{
    "configurations": [
        {
            "args": [
                "process",
                "--config",
                "config.yml"
            ],
            "console": "integratedTerminal",
            "justMyCode": true,
            "name": "Python: Current File",
            "program": "${file}",
            "request": "launch",
<<<<<<< HEAD
            "type": "python"
=======
            "type": "debugpy"
        },
        {
            "name": "Docker: Python - General",
            "preLaunchTask": "docker-run: debug",
            "python": {
                "pathMappings": [
                    {
                        "localRoot": "${workspaceFolder}",
                        "remoteRoot": "/app"
                    }
                ],
                "projectType": "general"
            },
            "request": "launch",
            "type": "docker"
>>>>>>> 993943f4
        }
    ],
    "version": "0.2.0"
}<|MERGE_RESOLUTION|>--- conflicted
+++ resolved
@@ -11,9 +11,6 @@
             "name": "Python: Current File",
             "program": "${file}",
             "request": "launch",
-<<<<<<< HEAD
-            "type": "python"
-=======
             "type": "debugpy"
         },
         {
@@ -30,7 +27,6 @@
             },
             "request": "launch",
             "type": "docker"
->>>>>>> 993943f4
         }
     ],
     "version": "0.2.0"
