// For format details, see https://aka.ms/devcontainer.json. For config options, see the
// README at: https://github.com/devcontainers/templates/tree/main/src/debian
{
    "build": {
        "dockerfile": "./Dockerfile",
        "context": "."
    },
    "features": {
        // "ghcr.io/devcontainers/features/common-utils:2":{
        //     "installZsh": "true",
        //     "username": "vscode",
        //     "userUid": "1000",
        //     "userGid": "1000",
        //     "upgradePackages": "true"
        // },
        // "ghcr.io/devcontainers/features/git:1": {
        //     "version": "latest",
        //     "ppa": "false"
<<<<<<< HEAD
=======
        // },

        // allow access to the HOST docker socker for docker desktop
        "ghcr.io/devcontainers/features/docker-outside-of-docker:1": {

        },
>>>>>>> 993943f4

        // poetry also available as a dev container feature but we install it using dev-env-first-time.sh so PATH is setup
        //"ghcr.io/devcontainers-contrib/features/poetry:2": {},
        // uncommment act if you want to be able to run github actions locally. This needs "docker in docker" setup for devcontainer
        //"ghcr.io/dhoeric/features/act:1": {}
    },
    "remoteEnv": {
        // add the pyenv bin and poetry to the PATH for the dev user vscode
        "PATH": "/home/vscode/.pyenv/bin:/home/vscode/.local/bin:${containerEnv:PATH}"
    },
    "postCreateCommand": "pip install --user -U pre-commit && pre-commit install-hooks && pre-commit autoupdate",
    // install poetry in first startup in vscode
    "postStartCommand": "./dev-env-first-time.sh",

    // Configure tool-specific properties.
    "customizations": {
        // Configure properties specific to VS Code.
        "vscode": {
            // Set *default* container specific settings.json values on container create.
            "settings": {
                // not using venvs? uncomment this
                //"python.defaultInterpreterPath": "/usr/local/bin/python"

                // use the active venv
                "python.defaultInterpreterPath": ".venv/bin/python3",

                // change to zsh default shell
                "terminal.integrated.defaultProfile.linux": "zsh",
                "terminal.integrated.profiles.linux": {
                    "zsh": {
                        "path": "/bin/zsh"
                    }
                }
            },
            "extensions": [
                "EditorConfig.EditorConfig",
                "ms-python.python",
                "ms-python.black-formatter",
                "github.vscode-github-actions",
<<<<<<< HEAD
                "actboy168.tasks",
                "charliermarsh.ruff",
                "ms-python.mypy-type-checker",
                "eamodio.gitlens",
                "GitHub.vscode-pull-request-github"
=======
                "ms-azuretools.vscode-docker"
>>>>>>> 993943f4
            ]
        }
    },

    // Use 'forwardPorts' to make a list of ports inside the container available locally.
    // "forwardPorts": [],

    // Configure tool-specific properties.
    // "customizations": {},

    // Uncomment to connect as root instead. More info: https://aka.ms/dev-containers-non-root.
    "remoteUser": "vscode"
}<|MERGE_RESOLUTION|>--- conflicted
+++ resolved
@@ -16,15 +16,12 @@
         // "ghcr.io/devcontainers/features/git:1": {
         //     "version": "latest",
         //     "ppa": "false"
-<<<<<<< HEAD
-=======
         // },
 
         // allow access to the HOST docker socker for docker desktop
         "ghcr.io/devcontainers/features/docker-outside-of-docker:1": {
 
         },
->>>>>>> 993943f4
 
         // poetry also available as a dev container feature but we install it using dev-env-first-time.sh so PATH is setup
         //"ghcr.io/devcontainers-contrib/features/poetry:2": {},
@@ -64,15 +61,12 @@
                 "ms-python.python",
                 "ms-python.black-formatter",
                 "github.vscode-github-actions",
-<<<<<<< HEAD
                 "actboy168.tasks",
                 "charliermarsh.ruff",
                 "ms-python.mypy-type-checker",
                 "eamodio.gitlens",
                 "GitHub.vscode-pull-request-github"
-=======
                 "ms-azuretools.vscode-docker"
->>>>>>> 993943f4
             ]
         }
     },
