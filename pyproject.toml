--- conflicted
+++ resolved
@@ -58,8 +58,4 @@
 #  * Missing docstring in public module, class, method, function, package and __init__
 #  * Line too long
 #  * Optional replaced as X | None
-<<<<<<< HEAD
-"*" = ["D100", "D101", "D102", "D103", "D104", "D107", "D202", "E501", "UP007"]
-=======
-"*" = ["D100", "D101", "D102", "D103", "D104", "D107", "E501", "UP007"]
->>>>>>> 993943f4
+"*" = ["D100", "D101", "D102", "D103", "D104", "D107", "D202", "E501", "UP007"]