--- conflicted
+++ resolved
@@ -13,13 +13,10 @@
 pyyaml = "^6.0.1"
 typing-extensions = "^4.9.0"
 pydantic = "^2.6.1"
-<<<<<<< HEAD
 space-packet-parser = "^4.2.0"
 xarray = "^2024.6.0"
 numpy = "^2.0.1"
-=======
 typer = "^0.12.3"
->>>>>>> e70d1514
 
 [tool.poetry.group.dev.dependencies]
 pytest = "^8.3.1"
