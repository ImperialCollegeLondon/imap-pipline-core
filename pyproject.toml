[project]
requires-python = ">=3.10"
name = "imap-mag"

[tool.poetry]
name = "imap-mag"
version = "0.1.0"
description = "Process IMAP data"
authors = ["alastairtree"]
readme = "README.md"
packages = [
    { include = "src/imap_mag" },
    { include = "src/imap_db" },
]

[tool.poetry.dependencies]
python = ">=3.10,<3.13"
pyyaml = "^6.0.1"
typing-extensions = "^4.9.0"
pydantic = "^2.6.1"
space-packet-parser = "^4.2.0"
xarray = "^2024.6.0"
numpy = "^2.0.1"
typer = "^0.12.3"
<<<<<<< HEAD
sqlalchemy = "^2.0.31"
psycopg2 = "^2.9.9"
alembic = "^1.13.2"
sqlalchemy-utils = "^0.41.2"
=======
requests = "^2.32.3"
pandas = "^2.2.2"
imap-data-access = "^0.7.0"
astropy = "^6.1.2"
>>>>>>> dd10dd26

[tool.poetry.group.dev.dependencies]
pytest = "^8.3.1"
pytest-cov = "^5.0.0"
pyinstaller = "^6.5.0"
pre-commit = "^3.7.1"
ruff = "^0.5.4"

[tool.poetry.scripts]
# can execute via poetry, e.g. `poetry run imap-mag hello world`
imap-mag = 'src.imap_mag.main:app'
imap-db = 'src.imap_db.main:app'

[tool.pytest.ini_options]
pythonpath = [
  ".", "src"
]

[build-system]
requires = ["poetry-core"]
build-backend = "poetry.core.masonry.api"

[tool.poetry-pyinstaller-plugin.scripts]
imap-mag = { source = "src/imap_mag/main.py", type = "onefile", bundle = false }

[tool.ruff.lint]
select = [
    "D",   # pydocstyle
    "E",   # pycodestyle
    "F",   # Pyflakes
    "I",   # isort
    "UP",  # pyupgrade
    "RUF"  # ruff
]
pydocstyle.convention = "google"

[tool.ruff.lint.per-file-ignores]
# Ignore:
#  * Missing docstring in public module, class, method, function, package and __init__
#  * Line too long
#  * Optional replaced as X | None
"*" = ["D100", "D101", "D102", "D103", "D104", "D107", "D202", "E501", "UP007"]<|MERGE_RESOLUTION|>--- conflicted
+++ resolved
@@ -1,77 +1,74 @@
-[project]
-requires-python = ">=3.10"
-name = "imap-mag"
-
-[tool.poetry]
-name = "imap-mag"
-version = "0.1.0"
-description = "Process IMAP data"
-authors = ["alastairtree"]
-readme = "README.md"
-packages = [
-    { include = "src/imap_mag" },
-    { include = "src/imap_db" },
-]
-
-[tool.poetry.dependencies]
-python = ">=3.10,<3.13"
-pyyaml = "^6.0.1"
-typing-extensions = "^4.9.0"
-pydantic = "^2.6.1"
-space-packet-parser = "^4.2.0"
-xarray = "^2024.6.0"
-numpy = "^2.0.1"
-typer = "^0.12.3"
-<<<<<<< HEAD
-sqlalchemy = "^2.0.31"
-psycopg2 = "^2.9.9"
-alembic = "^1.13.2"
-sqlalchemy-utils = "^0.41.2"
-=======
-requests = "^2.32.3"
-pandas = "^2.2.2"
-imap-data-access = "^0.7.0"
-astropy = "^6.1.2"
->>>>>>> dd10dd26
-
-[tool.poetry.group.dev.dependencies]
-pytest = "^8.3.1"
-pytest-cov = "^5.0.0"
-pyinstaller = "^6.5.0"
-pre-commit = "^3.7.1"
-ruff = "^0.5.4"
-
-[tool.poetry.scripts]
-# can execute via poetry, e.g. `poetry run imap-mag hello world`
-imap-mag = 'src.imap_mag.main:app'
-imap-db = 'src.imap_db.main:app'
-
-[tool.pytest.ini_options]
-pythonpath = [
-  ".", "src"
-]
-
-[build-system]
-requires = ["poetry-core"]
-build-backend = "poetry.core.masonry.api"
-
-[tool.poetry-pyinstaller-plugin.scripts]
-imap-mag = { source = "src/imap_mag/main.py", type = "onefile", bundle = false }
-
-[tool.ruff.lint]
-select = [
-    "D",   # pydocstyle
-    "E",   # pycodestyle
-    "F",   # Pyflakes
-    "I",   # isort
-    "UP",  # pyupgrade
-    "RUF"  # ruff
-]
-pydocstyle.convention = "google"
-
-[tool.ruff.lint.per-file-ignores]
-# Ignore:
-#  * Missing docstring in public module, class, method, function, package and __init__
-#  * Line too long
-#  * Optional replaced as X | None
-"*" = ["D100", "D101", "D102", "D103", "D104", "D107", "D202", "E501", "UP007"]+[project]
+requires-python = ">=3.10"
+name = "imap-mag"
+
+[tool.poetry]
+name = "imap-mag"
+version = "0.1.0"
+description = "Process IMAP data"
+authors = ["alastairtree"]
+readme = "README.md"
+packages = [
+    { include = "src/imap_mag" },
+    { include = "src/imap_db" },
+]
+
+[tool.poetry.dependencies]
+python = ">=3.10,<3.13"
+pyyaml = "^6.0.1"
+typing-extensions = "^4.9.0"
+pydantic = "^2.6.1"
+space-packet-parser = "^4.2.0"
+xarray = "^2024.6.0"
+numpy = "^2.0.1"
+typer = "^0.12.3"
+sqlalchemy = "^2.0.31"
+psycopg2 = "^2.9.9"
+alembic = "^1.13.2"
+sqlalchemy-utils = "^0.41.2"
+requests = "^2.32.3"
+pandas = "^2.2.2"
+imap-data-access = "^0.7.0"
+astropy = "^6.1.2"
+
+[tool.poetry.group.dev.dependencies]
+pytest = "^8.3.1"
+pytest-cov = "^5.0.0"
+pyinstaller = "^6.5.0"
+pre-commit = "^3.7.1"
+ruff = "^0.5.4"
+
+[tool.poetry.scripts]
+# can execute via poetry, e.g. `poetry run imap-mag hello world`
+imap-mag = 'src.imap_mag.main:app'
+imap-db = 'src.imap_db.main:app'
+
+[tool.pytest.ini_options]
+pythonpath = [
+  ".", "src"
+]
+
+[build-system]
+requires = ["poetry-core"]
+build-backend = "poetry.core.masonry.api"
+
+[tool.poetry-pyinstaller-plugin.scripts]
+imap-mag = { source = "src/imap_mag/main.py", type = "onefile", bundle = false }
+
+[tool.ruff.lint]
+select = [
+    "D",   # pydocstyle
+    "E",   # pycodestyle
+    "F",   # Pyflakes
+    "I",   # isort
+    "UP",  # pyupgrade
+    "RUF"  # ruff
+]
+pydocstyle.convention = "google"
+
+[tool.ruff.lint.per-file-ignores]
+# Ignore:
+#  * Missing docstring in public module, class, method, function, package and __init__
+#  * Line too long
+#  * Optional replaced as X | None
+"*" = ["D100", "D101", "D102", "D103", "D104", "D107", "D202", "E501", "UP007"]