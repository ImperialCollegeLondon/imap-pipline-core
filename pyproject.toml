--- conflicted
+++ resolved
@@ -16,10 +16,7 @@
 space-packet-parser = "^4.2.0"
 xarray = "^2024.6.0"
 numpy = "^2.0.1"
-<<<<<<< HEAD
-=======
 typer = "^0.12.3"
->>>>>>> 90487cf0
 
 [tool.poetry.group.dev.dependencies]
 pytest = "^8.3.1"
